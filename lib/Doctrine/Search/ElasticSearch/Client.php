<?php
/*
 * THIS SOFTWARE IS PROVIDED BY THE COPYRIGHT HOLDERS AND CONTRIBUTORS
 * "AS IS" AND ANY EXPRESS OR IMPLIED WARRANTIES, INCLUDING, BUT NOT
 * LIMITED TO, THE IMPLIED WARRANTIES OF MERCHANTABILITY AND FITNESS FOR
 * A PARTICULAR PURPOSE ARE DISCLAIMED. IN NO EVENT SHALL THE COPYRIGHT
 * OWNER OR CONTRIBUTORS BE LIABLE FOR ANY DIRECT, INDIRECT, INCIDENTAL,
 * SPECIAL, EXEMPLARY, OR CONSEQUENTIAL DAMAGES (INCLUDING, BUT NOT
 * LIMITED TO, PROCUREMENT OF SUBSTITUTE GOODS OR SERVICES; LOSS OF USE,
 * DATA, OR PROFITS; OR BUSINESS INTERRUPTION) HOWEVER CAUSED AND ON ANY
 * THEORY OF LIABILITY, WHETHER IN CONTRACT, STRICT LIABILITY, OR TORT
 * (INCLUDING NEGLIGENCE OR OTHERWISE) ARISING IN ANY WAY OUT OF THE USE
 * OF THIS SOFTWARE, EVEN IF ADVISED OF THE POSSIBILITY OF SUCH DAMAGE.
 *
 * This software consists of voluntary contributions made by many individuals
 * and is licensed under the LGPL. For more information, see
 * <http://www.doctrine-project.org>.
 */

namespace Doctrine\Search\ElasticSearch;

use Doctrine\Search\SearchClientInterface;
use Doctrine\Search\Http\ClientInterface as HttpClientInterface;

use Doctrine\Search\Exception\JsonEncodeException;
use Doctrine\Search\Exception\JsonDecodeException;

/**
 * SearchManager for ElasticSearch-Backend
 *
 * @license http://www.opensource.org/licenses/lgpl-license.php LGPL
 * @author  Mike Lohmann <mike.h.lohmann@googlemail.com>
 */
class Client implements SearchClientInterface
{

    private $client;

    private $host;

    private $port;

    /*
     * @param Connection $conn
     * @param Configuration $config
     */
    public function __construct(HttpClientInterface $client = null, $host = 'localhost', $port = '9200')
    {
        $this->host = $host;
        $this->port = $port;
        $this->client = $client;
    }

    /**
     *
     * @see Doctrine\Search.SearchClientInterface::find()
     */
    public function find($index, $type, $query)
    {
<<<<<<< HEAD
       $response = $this->client->sendRequest('GET', $query);
       $content = $response->getContent();
       $decodedJson = json_decode($content);
       
       if($decodedJson == NULL) {
           throw new Exception\JsonDecodeException();
=======
       assert(is_string($index));
       assert(is_string($type));
       assert(is_string($query));

       $searchUrl = $this->host . ':' . $this->port . '/' . $index . '/'. $type . '/_search?' . $query;

       $response = $this->client->sendRequest('GET', $searchUrl);
       $content = $response->getContent();
       $decodedJson = json_decode($content);

       if($decodedJson == NULL) {
           throw new JsonDecodeException('Json could not be decoded from content: '.$content);
>>>>>>> a58953d0
       }

       return $decodedJson;

    }

    /**
     * (non-PHPdoc)
     * @see Doctrine\Search.SearchClientInterface::createIndex()
     *
     * @return Doctrine\Search\Http\ResponseInterface
     */
    public function createIndex($index, array $data)
    {
        assert(is_string($index));

        $encodedJson = json_encode($data);
<<<<<<< HEAD
        
        if($encodedJson == NULL) {
           throw new Exception\JsonEncodeException($data);
=======

        /**
         * @todo replace ErrorException with JsonEncodeException
         */
        if($encodedJson == NULL) {
           throw new JsonEncodeException('Json could not be encoded from data: '.$data);
>>>>>>> a58953d0
        }

        $indexUrl = $this->host . ':' . $this->port . '/' . $index;

        return $this->client->sendRequest('PUT', $indexUrl, $encodedJson);

    }

    public function updateIndex(array $data)
    {

    }

    /**
     *
     * @param array $data
     */
    public function deleteIndex($index)
    {
        // TODO: Implement deleteIndex() method.
    }

    /**
     * @param array $data
     */
    public function bulkSearch(array $data)
    {
        // TODO: Implement bulkAction() method.
    }

}<|MERGE_RESOLUTION|>--- conflicted
+++ resolved
@@ -20,6 +20,7 @@
 namespace Doctrine\Search\ElasticSearch;
 
 use Doctrine\Search\SearchClientInterface;
+use Doctrine\Common\Persistence\ObjectManager;
 use Doctrine\Search\Http\ClientInterface as HttpClientInterface;
 
 use Doctrine\Search\Exception\JsonEncodeException;
@@ -57,14 +58,6 @@
      */
     public function find($index, $type, $query)
     {
-<<<<<<< HEAD
-       $response = $this->client->sendRequest('GET', $query);
-       $content = $response->getContent();
-       $decodedJson = json_decode($content);
-       
-       if($decodedJson == NULL) {
-           throw new Exception\JsonDecodeException();
-=======
        assert(is_string($index));
        assert(is_string($type));
        assert(is_string($query));
@@ -76,8 +69,7 @@
        $decodedJson = json_decode($content);
 
        if($decodedJson == NULL) {
-           throw new JsonDecodeException('Json could not be decoded from content: '.$content);
->>>>>>> a58953d0
+           throw new JsonDecodeException();
        }
 
        return $decodedJson;
@@ -95,18 +87,12 @@
         assert(is_string($index));
 
         $encodedJson = json_encode($data);
-<<<<<<< HEAD
-        
-        if($encodedJson == NULL) {
-           throw new Exception\JsonEncodeException($data);
-=======
 
         /**
          * @todo replace ErrorException with JsonEncodeException
          */
         if($encodedJson == NULL) {
-           throw new JsonEncodeException('Json could not be encoded from data: '.$data);
->>>>>>> a58953d0
+           throw new JsonEncodeException($data);
         }
 
         $indexUrl = $this->host . ':' . $this->port . '/' . $index;
